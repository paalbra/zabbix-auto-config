--- conflicted
+++ resolved
@@ -15,12 +15,8 @@
 REQUIRED = [
     "multiprocessing-logging==0.3.1",
     "psycopg2",
-<<<<<<< HEAD
-    "pyzabbix==0.7.5",
+    "pyzabbix",
     "requests",
-=======
-    "pyzabbix",
->>>>>>> 2e2c4d46
 ]
 
 EXTRAS = {
