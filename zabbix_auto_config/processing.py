--- conflicted
+++ resolved
@@ -17,11 +17,8 @@
 import pyzabbix
 import requests.exceptions
 
-<<<<<<< HEAD
 from . import exceptions
-=======
 from . import models
->>>>>>> 5a57388c
 from . import utils
 
 
@@ -782,11 +779,7 @@
 
     def do_update(self):
         managed_hostgroup_names = set(itertools.chain.from_iterable(self.property_hostgroup_map.values()))
-<<<<<<< HEAD
         managed_hostgroup_names.update(itertools.chain.from_iterable(self.siteadmin_hostgroup_map.values()))
-=======
-        managed_hostgroup_names.union(set(itertools.chain.from_iterable(self.siteadmin_hostgroup_map.values())))  # TODO: This is a bug? Set isn't updated
->>>>>>> 5a57388c
         zabbix_hostgroups = {}
         for zabbix_hostgroup in self.api.hostgroup.get(output=["name", "groupid"]):
             zabbix_hostgroups[zabbix_hostgroup["name"]] = zabbix_hostgroup["groupid"]
